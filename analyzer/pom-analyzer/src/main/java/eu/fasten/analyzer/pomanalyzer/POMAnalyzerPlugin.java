--- conflicted
+++ resolved
@@ -194,17 +194,11 @@
             json.put("artifactId", artifact);
             json.put("groupId", group);
             json.put("version", version);
-<<<<<<< HEAD
-            json.put("repoUrl", (repoUrl != null) ? repoUrl : "");
-            json.put("commitTag", (commitTag != null) ? commitTag : "");
-            json.put("sourcesUrl", sourcesUrl);
-=======
             json.put("date", date);
             json.put("repoUrl", (repoUrl != null) ? repoUrl : "");
             json.put("commitTag", (commitTag != null) ? commitTag : "");
             json.put("sourcesUrl", sourcesUrl);
             json.put("packagingType", packagingType);
->>>>>>> fc214769
             json.put("dependencyData", dependencyData.toJSON());
             return Optional.of(json.toString());
         }
