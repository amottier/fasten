/*
 * Licensed to the Apache Software Foundation (ASF) under one
 * or more contributor license agreements.  See the NOTICE file
 * distributed with this work for additional information
 * regarding copyright ownership.  The ASF licenses this file
 * to you under the Apache License, Version 2.0 (the
 * "License"); you may not use this file except in compliance
 * with the License.  You may obtain a copy of the License at
 *
 *     http://www.apache.org/licenses/LICENSE-2.0
 *
 * Unless required by applicable law or agreed to in writing, software
 * distributed under the License is distributed on an "AS IS" BASIS,
 * WITHOUT WARRANTIES OR CONDITIONS OF ANY KIND, either express or implied.
 * See the License for the specific language governing permissions and
 * limitations under the License.
 */

package eu.fasten.analyzer.pomanalyzer;

import eu.fasten.analyzer.pomanalyzer.pom.DataExtractor;
import eu.fasten.core.maven.data.DependencyData;
import eu.fasten.core.data.Constants;
import eu.fasten.core.data.metadatadb.MetadataDao;
import eu.fasten.core.maven.utils.MavenUtilities;
import eu.fasten.core.plugins.DBConnector;
import eu.fasten.core.plugins.KafkaPlugin;
import java.io.File;
import java.sql.Timestamp;
import java.util.Collections;
import java.util.List;
import java.util.Map;
import java.util.Optional;
import org.jooq.DSLContext;
import org.jooq.exception.DataAccessException;
import org.jooq.impl.DSL;
import org.json.JSONException;
import org.json.JSONObject;
import org.pf4j.Extension;
import org.pf4j.Plugin;
import org.pf4j.PluginWrapper;
import org.slf4j.Logger;
import org.slf4j.LoggerFactory;

public class POMAnalyzerPlugin extends Plugin {

    public POMAnalyzerPlugin(PluginWrapper wrapper) {
        super(wrapper);
    }

    @Extension
    public static class POMAnalyzer implements KafkaPlugin, DBConnector {

        private String consumerTopic = "fasten.mvn.pkg";
        private final Logger logger = LoggerFactory.getLogger(POMAnalyzer.class.getName());
        private Throwable pluginError = null;
        private static DSLContext dslContext;
        private String artifact = null;
        private String group = null;
        private String version = null;
        private long date = -1L;
        private String repoUrl = null;
        private DependencyData dependencyData = null;
        private String commitTag = null;
        private String sourcesUrl = null;
        private String packagingType = null;
        private String projectName = null;
        private String parentCoordinate = null;
        private boolean restartTransaction = false;
        private boolean processedRecord = false;
        private String artifactRepository = null;

        @Override
        public Optional<List<String>> consumeTopic() {
            return Optional.of(Collections.singletonList(consumerTopic));
        }

        @Override
        public void setTopic(String topicName) {
            this.consumerTopic = topicName;
        }

        @Override
        public void setDBConnection(Map<String, DSLContext> dslContexts) {
            POMAnalyzer.dslContext = dslContexts.get(Constants.mvnForge);
        }

        @Override
        public void consume(String record) {
            pluginError = null;
            artifact = null;
            group = null;
            version = null;
            date = -1L;
            repoUrl = null;
            dependencyData = null;
            commitTag = null;
            sourcesUrl = null;
            packagingType = null;
            projectName = null;
            parentCoordinate = null;
            artifactRepository = null;
            this.processedRecord = false;
            this.restartTransaction = false;
            logger.info("Consumed: " + record);
            var jsonRecord = new JSONObject(record);
            var payload = new JSONObject();
            if (jsonRecord.has("payload")) {
                payload = jsonRecord.getJSONObject("payload");
            } else {
                payload = jsonRecord;
            }
<<<<<<< HEAD
            artifact = payload.getString("artifactId").replaceAll("[\\n\\t ]", "");
            group = payload.getString("groupId").replaceAll("[\\n\\t ]", "");
            version = payload.getString("version").replaceAll("[\\n\\t ]", "");
            date = payload.optLong("date", -1L);
            artifactRepository = payload.optString("artifactRepository", MavenUtilities.getRepos().get(0));
=======
            try {
                artifact = payload.getString("artifactId").replaceAll("[\\n\\t ]", "");
                group = payload.getString("groupId").replaceAll("[\\n\\t ]", "");
                version = payload.getString("version").replaceAll("[\\n\\t ]", "");
                date = payload.optLong("date", -1L);
            } catch (JSONException e) {
                logger.error("Malformed input: " + payload.toString(), e);
                this.pluginError = e;
                return;
            }
>>>>>>> 4a172d9e
            var pomUrl = payload.optString("pomUrl", null);
            final var product = group + Constants.mvnCoordinateSeparator + artifact
                    + Constants.mvnCoordinateSeparator + version;
            var dataExtractor = new DataExtractor();
            try {
                if (pomUrl != null) {
                    var mavenCoordinate = dataExtractor.getMavenCoordinate(pomUrl);
                    logger.info("Extracted Maven coordinate: " + mavenCoordinate);
                    if (mavenCoordinate != null && !mavenCoordinate.contains("${")) {
                        group = mavenCoordinate.split(Constants.mvnCoordinateSeparator)[0];
                        artifact = mavenCoordinate.split(Constants.mvnCoordinateSeparator)[1];
                        version = mavenCoordinate.split(Constants.mvnCoordinateSeparator)[2];
                    }
                }
                repoUrl = dataExtractor.extractRepoUrl(group, artifact, version);
                logger.info("Extracted repository URL " + repoUrl + " from " + product);
                dependencyData = dataExtractor.extractDependencyData(group, artifact, version);
                logger.info("Extracted dependency information from " + product);
                commitTag = dataExtractor.extractCommitTag(group, artifact, version);
                logger.info("Extracted commit tag from " + product);
                sourcesUrl = dataExtractor.generateMavenSourcesLink(group, artifact, version);
                logger.info("Generated link to Maven sources for " + product);
                packagingType = dataExtractor.extractPackagingType(group, artifact, version);
                logger.info("Extracted packaging type from " + product);
                projectName = dataExtractor.extractProjectName(group, artifact, version);
                logger.info("Extracted project name from " + product);
                parentCoordinate = dataExtractor.extractParentCoordinate(group, artifact, version);
                logger.info("Extracted parent coordinate from " + product);
            } catch (RuntimeException e) {
                logger.error("Error extracting data for " + product, e);
                this.pluginError = e;
                return;
            }
            int transactionRestartCount = 0;
            do {
                try {
                    var metadataDao = new MetadataDao(dslContext);
                    dslContext.transaction(transaction -> {
                        metadataDao.setContext(DSL.using(transaction));
                        long id;
                        try {
                            id = saveToDatabase(group + Constants.mvnCoordinateSeparator + artifact,
                                    version, repoUrl, commitTag, sourcesUrl, packagingType, date,
                                    projectName, parentCoordinate, dependencyData, artifactRepository, metadataDao);
                        } catch (RuntimeException e) {
                            logger.error("Error saving data to the database: '" + product + "'", e);
                            processedRecord = false;
                            this.pluginError = e;
                            if (e instanceof DataAccessException) {
                                logger.info("Restarting transaction for '" + product + "'");
                                restartTransaction = true;
                            } else {
                                restartTransaction = false;
                            }
                            throw e;
                        }
                        if (getPluginError() == null) {
                            processedRecord = true;
                            restartTransaction = false;
                            logger.info("Saved data for " + product
                                    + " with package version ID = " + id);
                        }
                    });
                } catch (Exception expected) {
                }
                transactionRestartCount++;
            } while (restartTransaction && !processedRecord
                    && transactionRestartCount < Constants.transactionRestartLimit);
        }

        /**
         * Saves information extracted from POM into Metadata Database.
         *
         * @param product        groupId.artifactId
         * @param version        Version of the artifact
         * @param repoUrl        URL of the repository of the product
         * @param commitTag      Commit tag of the version of the artifact in the repository
         * @param sourcesUrl     Link to Maven sources Jar file
         * @param packagingType  Packaging type of the artifact
         * @param timestamp      Timestamp of the package
         * @param projectName    Project name to which artifact belongs
         * @param parentCoordinate Coordinate of the parent POM
         * @param dependencyData Dependency information from POM
         * @param metadataDao    Metadata Database Access Object
         * @return ID of the package version in the database
         */
        public long saveToDatabase(String product, String version, String repoUrl, String commitTag,
                                   String sourcesUrl, String packagingType, long timestamp,
                                   String projectName, String parentCoordinate,
                                   DependencyData dependencyData, String artifactRepository, MetadataDao metadataDao) {
            final var packageId = metadataDao.insertPackage(product, Constants.mvnForge,
                    projectName, repoUrl, null);
            var packageVersionMetadata = new JSONObject();
            packageVersionMetadata.put("dependencyManagement",
                    (dependencyData.dependencyManagement != null)
                            ? dependencyData.dependencyManagement.toJSON() : null);
            packageVersionMetadata.put("commitTag", (commitTag != null) ? commitTag : "");
            packageVersionMetadata.put("sourcesUrl", (sourcesUrl != null) ? sourcesUrl : "");
            packageVersionMetadata.put("packagingType", (packagingType != null)
                    ? packagingType : "");
            packageVersionMetadata.put("parentCoordinate", (parentCoordinate != null)
                    ? parentCoordinate : "");
            var artifactRepoId = artifactRepository != null ? metadataDao.insertArtifactRepository(artifactRepository) : null;
            final var packageVersionId = metadataDao.insertPackageVersion(packageId,
                    Constants.opalGenerator, version, artifactRepoId, null, this.getProperTimestamp(timestamp),
                    packageVersionMetadata);
            for (var dep : dependencyData.dependencies) {
                var depProduct = dep.groupId + Constants.mvnCoordinateSeparator + dep.artifactId;
                final var depId = metadataDao.insertPackage(depProduct, Constants.mvnForge);
                metadataDao.insertDependency(packageVersionId, depId,
                        dep.getVersionConstraints(), null, null, null, dep.toJSON());
            }
            return packageVersionId;
        }

        private Timestamp getProperTimestamp(long timestamp) {
            if (timestamp == -1) {
                return null;
            } else {
                if (timestamp / (1000L * 60 * 60 * 24 * 365) < 1L) {
                    return new Timestamp(timestamp * 1000);
                } else {
                    return new Timestamp(timestamp);
                }
            }
        }

        @Override
        public Optional<String> produce() {
            var json = new JSONObject();
            json.put("artifactId", artifact);
            json.put("groupId", group);
            json.put("version", version);
            json.put("date", date);
            json.put("repoUrl", (repoUrl != null) ? repoUrl : "");
            json.put("commitTag", (commitTag != null) ? commitTag : "");
            json.put("sourcesUrl", sourcesUrl);
            json.put("packagingType", packagingType);
            json.put("projectName", (projectName != null) ? projectName : "");
            json.put("parentCoordinate", (parentCoordinate != null) ? parentCoordinate : "");
            json.put("dependencyData", dependencyData.toJSON());
            json.put("forge", Constants.mvnForge);
            json.put("artifactRepository", artifactRepository);
            return Optional.of(json.toString());
        }

        @Override
        public String getOutputPath() {
            return File.separator + artifact.charAt(0) + File.separator
                    + artifact + File.separator + artifact + "_" + group + "_" + version + ".json";
        }

        @Override
        public String name() {
            return "POM Analyzer plugin";
        }

        @Override
        public String description() {
            return "POM Analyzer plugin. Consumes Maven coordinate from Kafka topic, "
                    + "downloads pom.xml of that coordinate and analyzes it "
                    + "extracting relevant information such as dependency information "
                    + "and repository URL, then inserts that data into Metadata Database "
                    + "and produces it to Kafka topic.";
        }

        @Override
        public String version() {
            return "0.1.2";
        }

        @Override
        public void start() {

        }

        @Override
        public void stop() {

        }

        @Override
        public Throwable getPluginError() {
            return this.pluginError;
        }

        @Override
        public void freeResource() {

        }
    }
}<|MERGE_RESOLUTION|>--- conflicted
+++ resolved
@@ -110,13 +110,6 @@
             } else {
                 payload = jsonRecord;
             }
-<<<<<<< HEAD
-            artifact = payload.getString("artifactId").replaceAll("[\\n\\t ]", "");
-            group = payload.getString("groupId").replaceAll("[\\n\\t ]", "");
-            version = payload.getString("version").replaceAll("[\\n\\t ]", "");
-            date = payload.optLong("date", -1L);
-            artifactRepository = payload.optString("artifactRepository", MavenUtilities.getRepos().get(0));
-=======
             try {
                 artifact = payload.getString("artifactId").replaceAll("[\\n\\t ]", "");
                 group = payload.getString("groupId").replaceAll("[\\n\\t ]", "");
@@ -127,7 +120,6 @@
                 this.pluginError = e;
                 return;
             }
->>>>>>> 4a172d9e
             var pomUrl = payload.optString("pomUrl", null);
             final var product = group + Constants.mvnCoordinateSeparator + artifact
                     + Constants.mvnCoordinateSeparator + version;
