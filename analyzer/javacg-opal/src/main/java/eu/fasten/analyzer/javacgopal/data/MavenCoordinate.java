/*
 * Licensed to the Apache Software Foundation (ASF) under one
 * or more contributor license agreements.  See the NOTICE file
 * distributed with this work for additional information
 * regarding copyright ownership.  The ASF licenses this file
 * to you under the Apache License, Version 2.0 (the
 * "License"); you may not use this file except in compliance
 * with the License.  You may obtain a copy of the License at
 *
 *     http://www.apache.org/licenses/LICENSE-2.0
 *
 * Unless required by applicable law or agreed to in writing, software
 * distributed under the License is distributed on an "AS IS" BASIS,
 * WITHOUT WARRANTIES OR CONDITIONS OF ANY KIND, either express or implied.
 * See the License for the specific language governing permissions and
 * limitations under the License.
 */

package eu.fasten.analyzer.javacgopal.data;

import eu.fasten.analyzer.javacgopal.data.exceptions.MissingArtifactException;
import eu.fasten.core.data.Constants;
import eu.fasten.core.maven.utils.MavenUtilities;
import org.json.JSONException;
import org.json.JSONObject;
import org.slf4j.Logger;
import org.slf4j.LoggerFactory;
import java.io.File;
import java.io.IOException;
import java.io.InputStream;
import java.net.URL;
import java.nio.file.Files;
import java.nio.file.Path;
import java.nio.file.StandardCopyOption;
import java.util.Arrays;
import java.util.List;
import java.util.Optional;

/**
 * Maven coordinate as g:a:v e.g. "com.google.guava:guava:jar:28.1-jre".
 */
public class MavenCoordinate {

    private List<String> mavenRepos;

    private final String groupID;
    private final String artifactID;
    private final String versionConstraint;

    private final String packaging;

    public List<String> getMavenRepos() {
        return mavenRepos;
    }

    public void setMavenRepos(List<String> mavenRepos) {
        this.mavenRepos = mavenRepos;
    }

    public String getGroupID() {
        return groupID;
    }

    public String getArtifactID() {
        return artifactID;
    }

    public String getVersionConstraint() {
        return versionConstraint;
    }

    public String getPackaging() {
        return packaging;
    }

    /**
     * Construct MavenCoordinate form groupID, artifactID, and version.
     *
     * @param groupID    GroupID
     * @param artifactID ArtifactID
     * @param version    Version
     */
    public MavenCoordinate(final String groupID, final String artifactID, final String version,
                           final String packaging) {
        this.mavenRepos = MavenUtilities.getRepos();
        this.groupID = groupID;
        this.artifactID = artifactID;
        this.versionConstraint = version;
        this.packaging = packaging;
    }

    /**
     * Construct MavenCoordinate form json.
     *
     * @param kafkaConsumedJson json representation of Maven coordinate
     */
    public MavenCoordinate(final JSONObject kafkaConsumedJson) throws JSONException {
        this.mavenRepos = MavenUtilities.getRepos();
        this.groupID = kafkaConsumedJson.getString("groupId");
        this.artifactID = kafkaConsumedJson.getString("artifactId");
        this.versionConstraint = kafkaConsumedJson.getString("version");
        this.packaging = kafkaConsumedJson.optString("packagingType", "jar");
    }

    /**
     * Convert string to MavenCoordinate.
     *
     * @param coords String representation of a coordinate
     * @return MavenCoordinate
     */
    public static MavenCoordinate fromString(final String coords, final String packaging) {
        var coordinate = coords.split(Constants.mvnCoordinateSeparator);
        return new MavenCoordinate(coordinate[0], coordinate[1], coordinate[2], packaging);
    }

    public String getProduct() {
        return groupID + Constants.mvnCoordinateSeparator + artifactID;
    }

    public String getCoordinate() {
        return groupID + Constants.mvnCoordinateSeparator + artifactID
                + Constants.mvnCoordinateSeparator + versionConstraint;
    }

    /**
     * Convert to URL.
     *
     * @return URL
     */
    public String toURL(String repo) {
        return repo + this.groupID.replace('.', '/') + "/" + this.artifactID
                + "/" + this.versionConstraint;
    }

    /**
     * Convert to product URL.
     *
     * @return product URL
     */
    public String toProductUrl(String repo, String extension) {
        return this.toURL(repo) + "/" + this.artifactID + "-" + this.versionConstraint
                + "." + extension;
    }

    /**
     * A set of methods for downloading POM and JAR files given Maven coordinates.
     */
    public static class MavenResolver {
        private static final Logger logger = LoggerFactory.getLogger(MavenResolver.class);
        private static final String[] packaging = {"jar", "war", "zip", "ear", "rar", "ejb", "par",
                "aar", "car", "nar", "kar"};
        private static final String[] defaultPackaging = {"zip", "aar", "tar.gz", "jar"};

        /**
         * Download a JAR file indicated by the provided Maven coordinate.
         *
         * @param mavenCoordinate A Maven coordinate in the for "groupId:artifactId:version"
         * @return A temporary file on the filesystem
         */
<<<<<<< HEAD
        public File downloadArtifact(final MavenCoordinate mavenCoordinate, String artifactRepository)
=======
        public File downloadArtifact(final MavenCoordinate mavenCoordinate, String artifactRepo)
>>>>>>> 82b40bb6
                throws MissingArtifactException {
            Optional<File> jar = Optional.empty();
<<<<<<< HEAD
            if (artifactRepository == null || artifactRepository.isEmpty()) {
                artifactRepository = mavenCoordinate.getMavenRepos().get(0);
            }
            long startTime = System.nanoTime();
            try {
                if (Arrays.asList(packaging).contains(mavenCoordinate.getPackaging())) {
                    jar = httpGetFile(mavenCoordinate
                            .toProductUrl(artifactRepository, mavenCoordinate.getPackaging()));
                }
            } catch (MissingArtifactException e) {
                long duration = computeDurationInMs(startTime);
                logger.warn("[ARTIFACT-DOWNLOAD] [UNPROCESSED] [" + duration + "] [" + mavenCoordinate.getCoordinate() + "] [" + e.getClass().getSimpleName() + "] Artifact couldn't be retrieved for repo: " + artifactRepository, e);
            }
=======
            var repos = mavenCoordinate.getMavenRepos();
            if (artifactRepo != null && !artifactRepo.isEmpty() && !artifactRepo.equals(MavenUtilities.MAVEN_CENTRAL_REPO)) {
                repos.add(artifactRepo);
            }
            for (int i = 0; i < repos.size(); i++) {
>>>>>>> 82b40bb6

            if (jar.isPresent()) {
                long duration = computeDurationInMs(startTime);
                logger.info("[ARTIFACT-DOWNLOAD] [SUCCESS] [" + duration + "] [" + mavenCoordinate.getCoordinate() + "] [NONE] Artifact retrieved from repo: " + artifactRepository);
                return jar.get();
            }

            for (var s : defaultPackaging) {
                startTime = System.nanoTime();
                try {
                    jar = httpGetFile(mavenCoordinate.toProductUrl(artifactRepository, s));
                } catch (MissingArtifactException e) {
                    long duration = computeDurationInMs(startTime);
                    logger.warn("[ARTIFACT-DOWNLOAD] [UNPROCESSED] [" + duration + "] [" + mavenCoordinate.getCoordinate() + "] [" + e.getClass().getSimpleName() + "] Artifact couldn't be retrieved for repo: " + artifactRepository, e);
                }

                if (jar.isPresent()) {long duration = computeDurationInMs(startTime);
                    logger.info("[ARTIFACT-DOWNLOAD] [SUCCESS] [" + duration + "] [" + mavenCoordinate.getCoordinate() + "] [NONE] Artifact retrieved from repo: " + artifactRepository);
                    return jar.get();
                }
            }
            throw new MissingArtifactException(
                    mavenCoordinate.toURL(artifactRepository + " | " + mavenCoordinate.getPackaging()), null);
        }

        /**
         * Utility function that stores the contents of GET request to a temporary file.
         */
        private static Optional<File> httpGetFile(final String url) throws MissingArtifactException {
            Path tempFile = null;
            try {
                    final var packaging = url.substring(url.lastIndexOf("."));
                    tempFile = Files.createTempFile("fasten", packaging);

                    final InputStream in = new URL(url).openStream();
                    Files.copy(in, tempFile, StandardCopyOption.REPLACE_EXISTING);
                    in.close();

                    return Optional.of(new File(tempFile.toAbsolutePath().toString()));
            } catch (IOException e) {
                    if (tempFile != null) {tempFile.toFile().delete();}
                    throw new MissingArtifactException(e.getMessage(), e.getCause());
            }
        }

        private long computeDurationInMs(long startTime) {
            long endTime = System.nanoTime();
            return (endTime - startTime) / 1000000; // Compute duration in ms.
        }
    }
}<|MERGE_RESOLUTION|>--- conflicted
+++ resolved
@@ -18,6 +18,20 @@
 
 package eu.fasten.analyzer.javacgopal.data;
 
+import java.io.File;
+import java.io.FileNotFoundException;
+import java.io.IOException;
+import java.io.InputStream;
+import java.net.MalformedURLException;
+import java.net.URL;
+import java.net.UnknownHostException;
+import java.nio.file.Files;
+import java.nio.file.StandardCopyOption;
+import java.nio.file.Path;
+import java.util.Arrays;
+import java.util.List;
+import java.util.Optional;
+
 import eu.fasten.analyzer.javacgopal.data.exceptions.MissingArtifactException;
 import eu.fasten.core.data.Constants;
 import eu.fasten.core.maven.utils.MavenUtilities;
@@ -25,16 +39,6 @@
 import org.json.JSONObject;
 import org.slf4j.Logger;
 import org.slf4j.LoggerFactory;
-import java.io.File;
-import java.io.IOException;
-import java.io.InputStream;
-import java.net.URL;
-import java.nio.file.Files;
-import java.nio.file.Path;
-import java.nio.file.StandardCopyOption;
-import java.util.Arrays;
-import java.util.List;
-import java.util.Optional;
 
 /**
  * Maven coordinate as g:a:v e.g. "com.google.guava:guava:jar:28.1-jre".
@@ -157,57 +161,68 @@
          * @param mavenCoordinate A Maven coordinate in the for "groupId:artifactId:version"
          * @return A temporary file on the filesystem
          */
-<<<<<<< HEAD
-        public File downloadArtifact(final MavenCoordinate mavenCoordinate, String artifactRepository)
-=======
         public File downloadArtifact(final MavenCoordinate mavenCoordinate, String artifactRepo)
->>>>>>> 82b40bb6
                 throws MissingArtifactException {
+            var found = false;
             Optional<File> jar = Optional.empty();
-<<<<<<< HEAD
-            if (artifactRepository == null || artifactRepository.isEmpty()) {
-                artifactRepository = mavenCoordinate.getMavenRepos().get(0);
-            }
-            long startTime = System.nanoTime();
-            try {
-                if (Arrays.asList(packaging).contains(mavenCoordinate.getPackaging())) {
-                    jar = httpGetFile(mavenCoordinate
-                            .toProductUrl(artifactRepository, mavenCoordinate.getPackaging()));
-                }
-            } catch (MissingArtifactException e) {
-                long duration = computeDurationInMs(startTime);
-                logger.warn("[ARTIFACT-DOWNLOAD] [UNPROCESSED] [" + duration + "] [" + mavenCoordinate.getCoordinate() + "] [" + e.getClass().getSimpleName() + "] Artifact couldn't be retrieved for repo: " + artifactRepository, e);
-            }
-=======
             var repos = mavenCoordinate.getMavenRepos();
             if (artifactRepo != null && !artifactRepo.isEmpty() && !artifactRepo.equals(MavenUtilities.MAVEN_CENTRAL_REPO)) {
                 repos.add(artifactRepo);
             }
             for (int i = 0; i < repos.size(); i++) {
->>>>>>> 82b40bb6
-
-            if (jar.isPresent()) {
-                long duration = computeDurationInMs(startTime);
-                logger.info("[ARTIFACT-DOWNLOAD] [SUCCESS] [" + duration + "] [" + mavenCoordinate.getCoordinate() + "] [NONE] Artifact retrieved from repo: " + artifactRepository);
-                return jar.get();
-            }
-
-            for (var s : defaultPackaging) {
-                startTime = System.nanoTime();
+
+                long startTime = System.nanoTime();
+
                 try {
-                    jar = httpGetFile(mavenCoordinate.toProductUrl(artifactRepository, s));
+                    if (Arrays.asList(packaging).contains(mavenCoordinate.getPackaging())) {
+                        found = true;
+                        jar = httpGetFile(mavenCoordinate
+                                .toProductUrl(repos.get(i), mavenCoordinate.getPackaging()));
+                    }
                 } catch (MissingArtifactException e) {
+                    found = false;
+
                     long duration = computeDurationInMs(startTime);
-                    logger.warn("[ARTIFACT-DOWNLOAD] [UNPROCESSED] [" + duration + "] [" + mavenCoordinate.getCoordinate() + "] [" + e.getClass().getSimpleName() + "] Artifact couldn't be retrieved for repo: " + artifactRepository, e);
+                    logger.warn("[ARTIFACT-DOWNLOAD] [UNPROCESSED] [" + duration + "] [" + mavenCoordinate.getCoordinate() + "] [" + e.getClass().getSimpleName() + "] Artifact couldn't be retrieved for repo: " + repos.get(i), e);
                 }
 
-                if (jar.isPresent()) {long duration = computeDurationInMs(startTime);
-                    logger.info("[ARTIFACT-DOWNLOAD] [SUCCESS] [" + duration + "] [" + mavenCoordinate.getCoordinate() + "] [NONE] Artifact retrieved from repo: " + artifactRepository);
+                if (jar.isPresent()) {
+                    long duration = computeDurationInMs(startTime);
+                    logger.info("[ARTIFACT-DOWNLOAD] [SUCCESS] [" + duration + "] [" + mavenCoordinate.getCoordinate() + "] [NONE] Artifact retrieved from repo: " + repos.get(i));
                     return jar.get();
+                } else if (found && i == repos.size() - 1) {
+                    throw new MissingArtifactException("Artifact couldn't be retrieved for repo: " + repos.get(i), null);
+                } else if (found) {
+                    continue;
+                }
+
+                for (var s : defaultPackaging) {
+                    startTime = System.nanoTime();
+                    try {
+                        found = true;
+                        jar = httpGetFile(mavenCoordinate.toProductUrl(repos.get(i), s));
+                    } catch (MissingArtifactException e) {
+                        found = false;
+
+                        long duration = computeDurationInMs(startTime);
+                        logger.warn("[ARTIFACT-DOWNLOAD] [UNPROCESSED] [" + duration + "] [" + mavenCoordinate.getCoordinate() + "] [" + e.getClass().getSimpleName() + "] Artifact couldn't be retrieved for repo: " + repos.get(i), e);
+                    }
+
+                    if (jar.isPresent()) {long duration = computeDurationInMs(startTime);
+                        logger.info("[ARTIFACT-DOWNLOAD] [SUCCESS] [" + duration + "] [" + mavenCoordinate.getCoordinate() + "] [NONE] Artifact retrieved from repo: " + repos.get(i));
+                        return jar.get();
+                    } else if (found && i == repos.size() - 1) {
+                        throw new MissingArtifactException("Artifact couldn't be retrieved for repo: " + repos.get(i), null);
+                    } else if (found) {
+                        break;
+                    }
                 }
             }
             throw new MissingArtifactException(
-                    mavenCoordinate.toURL(artifactRepository + " | " + mavenCoordinate.getPackaging()), null);
+                    mavenCoordinate.toURL(mavenCoordinate.getMavenRepos().size() > 0
+                            ? mavenCoordinate.getMavenRepos().get(0)
+                            : "no repos specified") + " | "
+                            + mavenCoordinate.getPackaging(), null);
         }
 
         /**
