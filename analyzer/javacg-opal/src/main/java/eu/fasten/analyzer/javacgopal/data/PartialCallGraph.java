--- conflicted
+++ resolved
@@ -112,20 +112,12 @@
      */
     public static ExtendedRevisionJavaCallGraph createExtendedRevisionJavaCallGraph(
             final MavenCoordinate coordinate, final String mainClass,
-<<<<<<< HEAD
-            final String algorithm, final long timestamp, String artifactRepository)
-=======
             final String algorithm, final long timestamp, final String artifactRepo)
->>>>>>> 82b40bb6
             throws MissingArtifactException, OPALException {
 
         File file = null;
         try {
-<<<<<<< HEAD
-            file = new MavenCoordinate.MavenResolver().downloadArtifact(coordinate, artifactRepository);
-=======
             file = new MavenCoordinate.MavenResolver().downloadArtifact(coordinate, artifactRepo);
->>>>>>> 82b40bb6
             final var opalCG = new CallGraphConstructor(file, mainClass, algorithm);
 
             final var partialCallGraph = new PartialCallGraph(opalCG);
