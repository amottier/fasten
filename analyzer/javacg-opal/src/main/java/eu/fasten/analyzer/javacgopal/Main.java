--- conflicted
+++ resolved
@@ -240,14 +240,10 @@
                 try{
                 CallGraphUtils.writeToFile(Paths.get(Paths.get(this.output).getParent().toString(),
                         FilenameUtils.getBaseName(this.output) + "_" + result.product + "_merged" + "." +
-<<<<<<< HEAD
                                 FilenameUtils.getExtension(this.output)).toString(), JSONUtils.toJSONString(result), "");
-=======
-                                FilenameUtils.getExtension(this.output)).toString(), result.toJSON(), "");
                 }catch (NullPointerException e){
                     logger.error("Provided output path might be incomplete!");
                 }
->>>>>>> 63e5d747
             }
         }
 
