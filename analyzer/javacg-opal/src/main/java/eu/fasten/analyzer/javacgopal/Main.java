/*
 * Licensed to the Apache Software Foundation (ASF) under one
 * or more contributor license agreements.  See the NOTICE file
 * distributed with this work for additional information
 * regarding copyright ownership.  The ASF licenses this file
 * to you under the Apache License, Version 2.0 (the
 * "License"); you may not use this file except in compliance
 * with the License.  You may obtain a copy of the License at
 *
 *     http://www.apache.org/licenses/LICENSE-2.0
 *
 * Unless required by applicable law or agreed to in writing, software
 * distributed under the License is distributed on an "AS IS" BASIS,
 * WITHOUT WARRANTIES OR CONDITIONS OF ANY KIND, either express or implied.
 * See the License for the specific language governing permissions and
 * limitations under the License.
 */

package eu.fasten.analyzer.javacgopal;

import eu.fasten.analyzer.javacgopal.data.CallGraphConstructor;
import eu.fasten.analyzer.javacgopal.data.MavenCoordinate;
import eu.fasten.analyzer.javacgopal.data.PartialCallGraph;
import eu.fasten.analyzer.javacgopal.data.exceptions.OPALException;
import eu.fasten.core.data.ExtendedRevisionJavaCallGraph;
import eu.fasten.core.merge.CallGraphMerger;
import eu.fasten.core.merge.CallGraphUtils;
import java.io.File;
import java.io.IOException;
import java.text.DecimalFormat;
import java.util.ArrayList;
import java.util.List;
import org.slf4j.Logger;
import org.slf4j.LoggerFactory;
import picocli.CommandLine;

/**
 * Makes javacg-opal module runnable from command line.
 */
@CommandLine.Command(name = "JavaCGOpal", mixinStandardHelpOptions = true)
public class Main implements Runnable {

    private static final Logger logger = LoggerFactory.getLogger(Main.class);

    @CommandLine.ArgGroup(multiplicity = "1")
    Commands commands;

    @CommandLine.Option(names = {"-o", "--output"},
            paramLabel = "OUT",
            description = "Output directory path",
            defaultValue = "")
    String output;

    @CommandLine.Option(names = {"-r"},
            paramLabel = "REPOS",
            description = "Maven repositories",
            split = ",")
    List<String> repos;

    static class Commands {
        @CommandLine.ArgGroup(exclusive = false)
        Computations computations;
    }

    static class Computations {
        @CommandLine.Option(names = {"-a", "--artifact"},
                paramLabel = "ARTIFACT",
                description = "Artifact, maven coordinate or file path")
        String artifact;

        @CommandLine.Option(names = {"-m", "--mode"},
                paramLabel = "MODE",
                description = "Input of algorithms are {FILE or COORD}",
                defaultValue = "FILE")
        String mode;

        @CommandLine.Option(names = {"-n", "--main"},
                paramLabel = "MAIN",
                description = "Main class of artifact")
        String main;

        @CommandLine.Option(names = {"-ga", "--genAlgorithm"},
                paramLabel = "GenALG",
                description = "gen{RTA,CHA,AllocationSiteBasedPointsTo,TypeBasedPointsTo}",
                defaultValue = "CHA")
        String genAlgorithm;

        @CommandLine.ArgGroup()
        Tools tools;

        @CommandLine.Option(names = {"-t", "--timestamp"},
                paramLabel = "TS",
                description = "Release TS",
                defaultValue = "0")
        String timestamp;
    }

    static class Tools {
        @CommandLine.ArgGroup(exclusive = false)
        Opal opal;

        @CommandLine.ArgGroup(exclusive = false)
        Merge merge;
    }

    static class Opal {
        @CommandLine.Option(names = {"-g", "--generate"},
                paramLabel = "GEN",
                description = "Generate call graph for artifact")
        boolean doGenerate;
    }

    static class Merge {
        @CommandLine.Option(names = {"-ma", "--mergeAlgorithm"},
                paramLabel = "MerALG",
                description = "Algorhtm merge{RA, CHA}",
                defaultValue = "CHA")
        String mergeAlgorithm;

        @CommandLine.Option(names = {"-s", "--stitch"},
                paramLabel = "STITCH",
                description = "Stitch artifact CG to dependencies")
        boolean doMerge;

        @CommandLine.Option(names = {"-d", "--dependencies"},
                paramLabel = "DEPS",
                description = "Dependencies, coordinates or files",
                split = ",")
        List<String> dependencies;
    }

    /**
     * Generates RevisionCallGraphs using Opal for the specified artifact in the command line
     * parameters.
     */
    public static void main(String[] args) {
        new CommandLine(new Main()).execute(args);
    }

    /**
     * Run the generator, merge algorithm or evaluator depending on parameters provided.
     */
    public void run() {
        if (this.commands.computations != null && this.commands.computations.tools != null) {
            if (this.commands.computations.tools.opal != null
                    && this.commands.computations.tools.opal.doGenerate) {
                runGenerate();
            }
            if (this.commands.computations.tools.merge != null
                    && this.commands.computations.tools.merge.doMerge) {
                runMerge();
            }
        }
    }

    /**
     * Run call graph generator.
     */
    private void runGenerate() {
        if (commands.computations.mode.equals("COORD")) {
            final var artifact = getArtifactCoordinate();
            logger.info("Generating call graph for the Maven coordinate: {}",
                    artifact.getCoordinate());
            try {
                generate(artifact, commands.computations.main, commands.computations.genAlgorithm,
                        !this.output.isEmpty());
<<<<<<< HEAD
            } catch (IOException e) {
                logger.error("Call graph couldn't be generated for Maven coordinate: {}", artifact.getCoordinate(), e);
=======
            } catch (IOException | OPALException e) {
                e.printStackTrace();
>>>>>>> 68a67db5
            }

        } else if (commands.computations.mode.equals("FILE")) {
            try {
                generate(getArtifactFile(), commands.computations.main,
                        commands.computations.genAlgorithm, !this.output.isEmpty());
<<<<<<< HEAD
            } catch (IOException e) {
                logger.error("Call graph couldn't be generated for file: {}", getArtifactFile().getName(), e);
=======
            } catch (IOException | OPALException e) {
                e.printStackTrace();
>>>>>>> 68a67db5
            }
        }
    }

    /**
     * Run merge algorithm.
     */
    private void runMerge() {
        if (commands.computations.mode.equals("COORD")) {
            try {
                merge(getArtifactCoordinate(), getDependenciesCoordinates());
<<<<<<< HEAD
            } catch (IOException e) {
                logger.error("Call graph couldn't be merge for coord: {}", getArtifactCoordinate().getCoordinate(), e);
=======
            } catch (IOException | OPALException e) {
                e.printStackTrace();
>>>>>>> 68a67db5
            }

        } else if (commands.computations.mode.equals("FILE")) {
            try {
                merge(getArtifactFile(), getDependenciesFiles()).toJSON();
<<<<<<< HEAD
            } catch (IOException e) {
                logger.error("Call graph couldn't be generated for file: {}", getArtifactFile().getName(), e);
=======
            } catch (IOException | OPALException e) {
                e.printStackTrace();
>>>>>>> 68a67db5
            }
        }
    }

    /**
     * Merge an artifact with a list of it's dependencies using a specified algorithm.
     *
     * @param artifact     artifact to merge
     * @param dependencies list of dependencies
     * @param <T>          artifact can be either a file or coordinate
     * @return a revision call graph with resolved class hierarchy and calls
     * @throws IOException thrown in case file related exceptions occur, e.g FileNotFoundException
     */
    public <T> ExtendedRevisionJavaCallGraph merge(final T artifact,
                                               final List<T> dependencies)
            throws IOException, OPALException {

        final ExtendedRevisionJavaCallGraph result;
        final var deps = new ArrayList<ExtendedRevisionJavaCallGraph>();
        for (final var dep : dependencies) {
            deps.add(generate(dep, "", commands.computations.genAlgorithm, true));
        }
        final var art = generate(artifact, this.commands.computations.main,
                commands.computations.genAlgorithm, true);

        result = CallGraphMerger.mergeCallGraph(art, deps,
                commands.computations.tools.merge.mergeAlgorithm);

        if (!this.output.isEmpty() && result != null) {
            CallGraphUtils.writeToFile(this.output, result.toJSON(),
                    "_" + result.product + "_merged");
        }

        return result;
    }

    /**
     * Generate a revision call graph for a given coordinate using a specified algorithm. In case
     * the artifact is an application a main class can be specified. If left empty a library entry
     * point finder algorithm will be used.
     *
     * @param artifact    artifact to generate a call graph for
     * @param mainClass   main class in case the artifact is an application
     * @param algorithm   algorithm for generating a call graph
     * @param writeToFile will be written to a file if true
     * @param <T>         artifact can be either a file or a coordinate
     * @return generated revision call graph
     * @throws IOException file related exceptions, e.g. FileNotFoundException
     */
    public <T> ExtendedRevisionJavaCallGraph generate(final T artifact,
                                                  final String mainClass,
                                                  final String algorithm, final boolean writeToFile)
            throws IOException, OPALException {
        final ExtendedRevisionJavaCallGraph revisionCallGraph;

        final long startTime = System.currentTimeMillis();

        if (artifact instanceof File) {
            logger.info("Generating graph for {}", ((File) artifact).getAbsolutePath());
            final var cg = new PartialCallGraph(
                    new CallGraphConstructor((File) artifact, mainClass, algorithm));
            revisionCallGraph =
                    ExtendedRevisionJavaCallGraph.extendedBuilder().graph(cg.getGraph())
                            .product(cleanUpFileName((File) artifact))
                            .version("").timestamp(0).cgGenerator("").forge("")
                            .classHierarchy(cg.getClassHierarchy()).nodeCount(cg.getNodeCount())
                            .build();

        } else {
            revisionCallGraph = PartialCallGraph
                    .createExtendedRevisionJavaCallGraph((MavenCoordinate) artifact, mainClass,
                            algorithm, Long.parseLong(this.commands.computations.timestamp));
        }

        logger.info("Generated the call graph in {} seconds.", new DecimalFormat("#0.000")
                .format((System.currentTimeMillis() - startTime) / 1000d));

        if (writeToFile) {
            CallGraphUtils.writeToFile(this.output, revisionCallGraph.toJSON(), "");
        }
        return revisionCallGraph;
    }

    private String cleanUpFileName(File artifact) {
        return artifact.getName().replace(".class", "").replace("$", "").replace(".jar", "");
    }

    /**
     * Get a list of files of dependencies.
     *
     * @return a list of dependencies files
     */
    private List<File> getDependenciesFiles() {
        final var result = new ArrayList<File>();
        if (this.commands.computations.tools.merge.dependencies != null) {
            for (String currentCoordinate : this.commands.computations.tools.merge.dependencies) {
                result.add(new File(currentCoordinate));
            }
        }
        return result;
    }

    /**
     * Get a list of coordinates of dependencies.
     *
     * @return a list of Maven coordinates
     */
    private List<MavenCoordinate> getDependenciesCoordinates() {
        final var result = new ArrayList<MavenCoordinate>();
        if (this.commands.computations.tools.merge.dependencies != null) {
            for (String currentCoordinate : this.commands.computations.tools.merge.dependencies) {
                var coordinate = MavenCoordinate.fromString(currentCoordinate, "jar");
                if (this.repos != null && !this.repos.isEmpty()) {
                    coordinate.setMavenRepos(this.repos);
                }
                result.add(coordinate);
            }
        }
        return result;
    }

    /**
     * Get an artifact file from a provided path.
     *
     * @return artifact file
     */
    private File getArtifactFile() {
        File result = null;
        if (this.commands.computations.artifact != null) {
            result = new File(this.commands.computations.artifact);
        }
        return result;
    }

    /**
     * Get an artifact coordinate for an artifact.
     *
     * @return artifact coordinate
     */
    private MavenCoordinate getArtifactCoordinate() {
        MavenCoordinate result = null;
        if (this.commands.computations.artifact != null) {
            result = MavenCoordinate.fromString(this.commands.computations.artifact, "jar");
            if (this.repos != null && !this.repos.isEmpty()) {
                result.setMavenRepos(this.repos);
            }
        }
        return result;
    }
}<|MERGE_RESOLUTION|>--- conflicted
+++ resolved
@@ -164,26 +164,16 @@
             try {
                 generate(artifact, commands.computations.main, commands.computations.genAlgorithm,
                         !this.output.isEmpty());
-<<<<<<< HEAD
-            } catch (IOException e) {
+            } catch (IOException | OPALException e) {
                 logger.error("Call graph couldn't be generated for Maven coordinate: {}", artifact.getCoordinate(), e);
-=======
-            } catch (IOException | OPALException e) {
-                e.printStackTrace();
->>>>>>> 68a67db5
             }
 
         } else if (commands.computations.mode.equals("FILE")) {
             try {
                 generate(getArtifactFile(), commands.computations.main,
                         commands.computations.genAlgorithm, !this.output.isEmpty());
-<<<<<<< HEAD
-            } catch (IOException e) {
+            } catch (IOException e | OPALException e) {
                 logger.error("Call graph couldn't be generated for file: {}", getArtifactFile().getName(), e);
-=======
-            } catch (IOException | OPALException e) {
-                e.printStackTrace();
->>>>>>> 68a67db5
             }
         }
     }
@@ -195,25 +185,15 @@
         if (commands.computations.mode.equals("COORD")) {
             try {
                 merge(getArtifactCoordinate(), getDependenciesCoordinates());
-<<<<<<< HEAD
-            } catch (IOException e) {
+            } catch (IOException | OPALException e) {
                 logger.error("Call graph couldn't be merge for coord: {}", getArtifactCoordinate().getCoordinate(), e);
-=======
-            } catch (IOException | OPALException e) {
-                e.printStackTrace();
->>>>>>> 68a67db5
             }
 
         } else if (commands.computations.mode.equals("FILE")) {
             try {
                 merge(getArtifactFile(), getDependenciesFiles()).toJSON();
-<<<<<<< HEAD
-            } catch (IOException e) {
+            } catch (IOException | OPALException e) {
                 logger.error("Call graph couldn't be generated for file: {}", getArtifactFile().getName(), e);
-=======
-            } catch (IOException | OPALException e) {
-                e.printStackTrace();
->>>>>>> 68a67db5
             }
         }
     }
