/*
 * Licensed to the Apache Software Foundation (ASF) under one
 * or more contributor license agreements.  See the NOTICE file
 * distributed with this work for additional information
 * regarding copyright ownership.  The ASF licenses this file
 * to you under the Apache License, Version 2.0 (the
 * "License"); you may not use this file except in compliance
 * with the License.  You may obtain a copy of the License at
 *
 *     http://www.apache.org/licenses/LICENSE-2.0
 *
 * Unless required by applicable law or agreed to in writing, software
 * distributed under the License is distributed on an "AS IS" BASIS,
 * WITHOUT WARRANTIES OR CONDITIONS OF ANY KIND, either express or implied.
 * See the License for the specific language governing permissions and
 * limitations under the License.
 */

package eu.fasten.analyzer.javacgopal;

import eu.fasten.analyzer.javacgopal.data.MavenCoordinate;
import eu.fasten.analyzer.javacgopal.data.PartialCallGraph;
import eu.fasten.analyzer.javacgopal.data.exceptions.EmptyCallGraphException;
import eu.fasten.analyzer.javacgopal.data.exceptions.MissingArtifactException;
import eu.fasten.analyzer.javacgopal.data.exceptions.OPALException;
import eu.fasten.core.data.Constants;
import eu.fasten.core.data.ExtendedRevisionJavaCallGraph;
import eu.fasten.core.data.JSONUtils;
import eu.fasten.core.maven.utils.MavenUtilities;
import eu.fasten.core.plugins.KafkaPlugin;
import java.io.File;
import java.util.ArrayList;
import java.util.Collections;
import java.util.List;
import java.util.Optional;
import org.json.JSONObject;
import org.pf4j.Extension;
import org.pf4j.Plugin;
import org.pf4j.PluginWrapper;
import org.slf4j.Logger;
import org.slf4j.LoggerFactory;

public class OPALPlugin extends Plugin {

    public OPALPlugin(PluginWrapper wrapper) {
        super(wrapper);
    }

    @Extension
    public static class OPAL implements KafkaPlugin {

        private final Logger logger = LoggerFactory.getLogger(getClass());

        private String consumeTopic = "fasten.maven.pkg";
        private Throwable pluginError;
        private ExtendedRevisionJavaCallGraph graph;
        private String outputPath;

        @Override
        public Optional<List<String>> consumeTopic() {
            return Optional.of(new ArrayList<>(Collections.singletonList(consumeTopic)));
        }

        @Override
        public void consume(String kafkaRecord) {
            pluginError = null;
            outputPath = null;
            graph = null;

            var kafkaConsumedJson = new JSONObject(kafkaRecord);
            if (kafkaConsumedJson.has("payload")) {
                kafkaConsumedJson = kafkaConsumedJson.getJSONObject("payload");
            }
            var artifactRepository = kafkaConsumedJson.optString("artifactRepository", null);
            kafkaConsumedJson.remove("artifactRepository");
            final var mavenCoordinate = new MavenCoordinate(kafkaConsumedJson);
<<<<<<< HEAD
            var artifactRepository = kafkaConsumedJson.optString("artifactRepository", null);
=======
>>>>>>> 82b40bb6
            long startTime = System.nanoTime();
            try {
                // Generate CG and measure construction duration.
                logger.info("[CG-GENERATION] [UNPROCESSED] [-1] [" + mavenCoordinate.getCoordinate() + "] [NONE] ");
                this.graph = PartialCallGraph.createExtendedRevisionJavaCallGraph(mavenCoordinate,
                        "", "CHA", kafkaConsumedJson.optLong("date", -1), artifactRepository);
                long endTime = System.nanoTime();
                long duration = (endTime - startTime) / 1000000; // Compute duration in ms. 

                if (this.graph.isCallGraphEmpty()) {
                    throw new EmptyCallGraphException();
                }

                var groupId = graph.product.split(Constants.mvnCoordinateSeparator)[0];
                var artifactId = graph.product.split(Constants.mvnCoordinateSeparator)[1];
                var version = graph.version;
                var product = artifactId + "_" + groupId + "_" + version;

                var firstLetter = artifactId.substring(0, 1);

                outputPath = File.separator + Constants.mvnForge + File.separator
                        + firstLetter + File.separator
                        + artifactId + File.separator + product + ".json";

                logger.info("[CG-GENERATION] [SUCCESS] [" + duration + "] [" + mavenCoordinate.getCoordinate() + "] [NONE] ");

            } catch (OPALException | EmptyCallGraphException e) {
                long endTime = System.nanoTime();
                long duration = (endTime - startTime) / 1000000; // Compute duration in ms.

                logger.error("[CG-GENERATION] [FAILED] [" + duration + "] [" + mavenCoordinate.getCoordinate() + "] [" + e.getClass().getSimpleName() + "] " + e.getMessage(), e);
                setPluginError(e);
            } catch (MissingArtifactException e) {
                long endTime = System.nanoTime();
                long duration = (endTime - startTime) / 1000000; // Compute duration in ms.

                logger.error("[ARTIFACT-DOWNLOAD] [FAILED] [" + duration + "] [" + mavenCoordinate.getCoordinate() + "] [" + e.getClass().getSimpleName() + "] " + e.getMessage(), e);
                setPluginError(e);
            }
        }

        @Override
        public Optional<String> produce() {
            if (this.graph != null && !this.graph.isCallGraphEmpty()) {
                return Optional.of(JSONUtils.toJSONString(graph));
            } else {
                return Optional.empty();
            }
        }

        @Override
        public String getOutputPath() {
            return outputPath;
        }

        @Override
        public void setTopic(String topicName) {
            this.consumeTopic = topicName;
        }

        @Override
        public String name() {
            return this.getClass().getCanonicalName();
        }

        @Override
        public String description() {
            return "Generates call graphs for Java packages";
        }

        @Override
        public void start() {
        }

        @Override
        public void stop() {
        }

        @Override
        public Throwable getPluginError() {
            return this.pluginError;
        }

        public void setPluginError(Throwable throwable) {
            this.pluginError = throwable;
        }

        @Override
        public void freeResource() {
        }

        @Override
        public String version() {
            return "0.1.2";
        }


        @Override
        public boolean isStaticMembership() {
            return true; // The OPAL plugin relies on static members in a consumer group (using a K8s StatefulSet).
        }

        @Override
        public long getMaxConsumeTimeout() {
            return Integer.MAX_VALUE; // It can take very long to generate OPAL CG's.
        }

        @Override
        public long getSessionTimeout() {
            return 1800000; // Due to static membership we also want to tune the session timeout to 30 minutes.
        }

    }
}<|MERGE_RESOLUTION|>--- conflicted
+++ resolved
@@ -74,10 +74,6 @@
             var artifactRepository = kafkaConsumedJson.optString("artifactRepository", null);
             kafkaConsumedJson.remove("artifactRepository");
             final var mavenCoordinate = new MavenCoordinate(kafkaConsumedJson);
-<<<<<<< HEAD
-            var artifactRepository = kafkaConsumedJson.optString("artifactRepository", null);
-=======
->>>>>>> 82b40bb6
             long startTime = System.nanoTime();
             try {
                 // Generate CG and measure construction duration.
