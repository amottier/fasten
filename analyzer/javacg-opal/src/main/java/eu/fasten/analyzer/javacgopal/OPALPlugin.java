--- conflicted
+++ resolved
@@ -38,22 +38,10 @@
 import java.util.concurrent.ExecutionException;
 import java.util.stream.StreamSupport;
 
-public class OPALPlugin extends Plugin{
+public class OPALPlugin extends Plugin {
 
-<<<<<<< HEAD
-    private static Logger logger = LoggerFactory.getLogger(OPALMethodAnalyzer.class);
-
-    private org.apache.kafka.clients.producer.KafkaProducer<Object, String> kafkaProducer;
-    final String CONSUME_TOPIC = "maven.packages";
-    final String PRODUCE_TOPIC = "opal_callgraphs";
-    RevisionCallGraph lastCallGraphGenerated;
-    @Override
-    public List<String> consumerTopics() {
-        return new ArrayList<>(Collections.singletonList(CONSUME_TOPIC));
-=======
     public OPALPlugin(PluginWrapper wrapper) {
         super(wrapper);
->>>>>>> ae0f329e
     }
 
     @Extension
@@ -67,7 +55,7 @@
         RevisionCallGraph lastCallGraphGenerated;
 
         @Override
-        public List<String> consumerTopic() {
+        public List<String> consumerTopics() {
             return new ArrayList<>(Collections.singletonList(CONSUME_TOPIC));
         }
 
@@ -113,15 +101,13 @@
                         try {
                             kafkaProducer.send(record, ((recordMetadata, e) -> {
                                 if (e != null) {
-                                    logger.error("Problem in producing {}", lastCallGraphGenerated.uri.toString());
-                                    logger.error("Error: ", e);
+                                    logger.error("Problem in producing {}", lastCallGraphGenerated.uri.toString(), e);
                                     return;
                                 }
                                 logger.debug("Could not produce artifact {} : ", lastCallGraphGenerated.uri.toString());
                             })).get();
                         } catch (ExecutionException | InterruptedException e) {
-                            logger.error("Exception in producing {}", lastCallGraphGenerated.uri.toString());
-                            logger.error("Exception: ", e);
+                            logger.error("Exception in producing {}", lastCallGraphGenerated.uri.toString(), e);
                         }
 
                     } catch (JSONException e) {
@@ -156,20 +142,14 @@
 
         @Override
         public String description() {
-            return  "This plugin is a call graph generator.\n" +
-                    "It implements a consume method that generates call graphs using OPAL call graph generator for provided Kafka consumed maven coordinates.\n" +
-                    "It also implements a produce method which produces generated call graphs to a Kafka topic.\n";
+            return "Generates call graphs for Java packages using OPAL";
         }
 
         @Override
-        public void start() {
-
-        }
+        public void start() { }
 
         @Override
-        public void stop() {
-
-        }
+        public void stop() { }
     }
 }
 
