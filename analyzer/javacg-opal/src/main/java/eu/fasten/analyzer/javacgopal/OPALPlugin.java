/*
 * Licensed to the Apache Software Foundation (ASF) under one
 * or more contributor license agreements.  See the NOTICE file
 * distributed with this work for additional information
 * regarding copyright ownership.  The ASF licenses this file
 * to you under the Apache License, Version 2.0 (the
 * "License"); you may not use this file except in compliance
 * with the License.  You may obtain a copy of the License at
 *
 *     http://www.apache.org/licenses/LICENSE-2.0
 *
 * Unless required by applicable law or agreed to in writing, software
 * distributed under the License is distributed on an "AS IS" BASIS,
 * WITHOUT WARRANTIES OR CONDITIONS OF ANY KIND, either express or implied.
 * See the License for the specific language governing permissions and
 * limitations under the License.
 */

package eu.fasten.analyzer.javacgopal;

import eu.fasten.analyzer.javacgopal.data.MavenCoordinate;
import eu.fasten.analyzer.javacgopal.data.callgraph.PartialCallGraph;
<<<<<<< HEAD
import eu.fasten.analyzer.javacgopal.data.callgraph.ExtendedRevisionCallGraph;
=======
import eu.fasten.analyzer.javacgopal.data.callgraph.ProposalRevisionCallGraph;
import eu.fasten.core.data.RevisionCallGraph;
>>>>>>> 0a75bbfc
import eu.fasten.core.plugins.KafkaConsumer;
import eu.fasten.core.plugins.KafkaProducer;

import java.util.*;
import java.util.concurrent.ExecutorService;
import java.util.concurrent.Executors;
import java.util.concurrent.TimeUnit;
import java.util.concurrent.TimeoutException;

import org.apache.kafka.clients.consumer.ConsumerRecord;
import org.apache.kafka.clients.producer.ProducerRecord;
import org.json.JSONException;
import org.json.JSONObject;
import org.pf4j.Extension;
import org.pf4j.Plugin;
import org.pf4j.PluginWrapper;
import org.slf4j.Logger;
import org.slf4j.LoggerFactory;

public class OPALPlugin extends Plugin {

    public OPALPlugin(PluginWrapper wrapper) {
        super(wrapper);
    }

    @Extension
    public static class OPAL implements KafkaConsumer<String>, KafkaProducer {

        private static Logger logger = LoggerFactory.getLogger(OPALPlugin.class);

        private static org.apache.kafka.clients.producer.KafkaProducer<Object, String> kafkaProducer;
        final String CONSUME_TOPIC = "maven.packages";
        final String PRODUCE_TOPIC = "opal_callgraphs";
        private final long CONSUMER_TIME = 1; // 1 minute for generating a call graph
        private boolean processedRecord = false;
<<<<<<< HEAD
        ExtendedRevisionCallGraph lastCallGraphGenerated;
=======
        ProposalRevisionCallGraph lastCallGraphGenerated;
>>>>>>> 0a75bbfc

        @Override
        public List<String> consumerTopics() {
            return new ArrayList<>(Collections.singletonList(CONSUME_TOPIC));
        }

        /**
         * Generates call graphs using OPAL for consumed maven coordinates in eu.fasten.core.data.RevisionCallGraph format,
         * and produce them to the Producer that is provided for this Object.
         *
         * @param kafkaRecord A record including maven coordinates in the JSON format.
         *                e.g. {
         *                "groupId": "com.g2forge.alexandria",
         *                "artifactId": "alexandria",
         *                "version": "0.0.9",
         *                "date": "1574072773"
         *                }
         */
        @Override
        public void consume(String topic, ConsumerRecord<String, String> kafkaRecord) {

            try {

                ExecutorService OPALExecutor = Executors.newSingleThreadExecutor();

                JSONObject kafkaConsumedJson = new JSONObject(kafkaRecord.value());

                MavenCoordinate mavenCoordinate = new MavenCoordinate(kafkaConsumedJson.get("groupId").toString(),
                    kafkaConsumedJson.get("artifactId").toString(),
                    kafkaConsumedJson.get("version").toString());

                logger.info("Generating RevisionCallGraph for {} ...", mavenCoordinate.getCoordinate());


                OPALExecutor.submit(() -> {
<<<<<<< HEAD
                    lastCallGraphGenerated = PartialCallGraph.createExtendedRevisionCallGraph("mvn",
=======
                    lastCallGraphGenerated = PartialCallGraph.createProposalRevisionCallGraph("mvn",
>>>>>>> 0a75bbfc
                        mavenCoordinate, Long.parseLong(kafkaConsumedJson.get("date").toString()),
                        new PartialCallGraph(MavenCoordinate.MavenResolver.downloadJar(mavenCoordinate.getCoordinate()).orElseThrow(RuntimeException::new))
                    );
                }).get(CONSUMER_TIME, TimeUnit.MINUTES);
                OPALExecutor.shutdown();

                if(lastCallGraphGenerated != null && lastCallGraphGenerated.graph.size() != 0 ){
                    logger.info("RevisionCallGraph successfully generated for {}!", mavenCoordinate.getCoordinate());

                    logger.info("Producing generated call graph for {} to Kafka ...", lastCallGraphGenerated.uri.toString());

                    ProducerRecord<Object, String> record = new ProducerRecord<>(this.PRODUCE_TOPIC,
                        lastCallGraphGenerated.uri.toString(), lastCallGraphGenerated.toJSON().toString());

                    kafkaProducer.send(record, ((recordMetadata, e) -> {
                        if (recordMetadata != null) {
                            logger.debug("Sent: {} to {}", lastCallGraphGenerated.uri.toString(), this.PRODUCE_TOPIC);
                        } else {
                            e.printStackTrace();
                        }
                    }));
                    processedRecord = true;
                }else {
                    logger.error("The graph of {} was empty.", mavenCoordinate.getCoordinate());

                }

            } catch (JSONException e) {
                logger.error("An exception occurred while using consumer records as json: {}", e.getMessage());
            } catch (TimeoutException e){
                logger.info("Exceeded allowed time for generation of the call graph");
            } catch (Exception e) {
                logger.error(e.getMessage());
                e.printStackTrace();
            }
        }

        @Override
        public String producerTopic() {
            return this.PRODUCE_TOPIC;
        }

        /**
         * This method should be called before calling consume method.
         * It sets the KafkaProducer of this Object to what is passed to it.
         *
         * @param producer org.apache.kafka.clients.producer.KafkaProducer.
         */
        @Override
        public void setKafkaProducer(org.apache.kafka.clients.producer.KafkaProducer<Object, String> producer) {
            this.kafkaProducer = producer;
        }

        public String name() {
            return this.getClass().getCanonicalName();
        }

        @Override
        public String description() {
            return "Generates call graphs for Java packages using OPAL";
        }

        @Override
        public boolean recordProcessSuccessful(){
            return this.processedRecord;
        }

        @Override
        public void start() {
        }

        @Override
        public void stop() {
        }
    }
}

<|MERGE_RESOLUTION|>--- conflicted
+++ resolved
@@ -20,12 +20,8 @@
 
 import eu.fasten.analyzer.javacgopal.data.MavenCoordinate;
 import eu.fasten.analyzer.javacgopal.data.callgraph.PartialCallGraph;
-<<<<<<< HEAD
 import eu.fasten.analyzer.javacgopal.data.callgraph.ExtendedRevisionCallGraph;
-=======
-import eu.fasten.analyzer.javacgopal.data.callgraph.ProposalRevisionCallGraph;
-import eu.fasten.core.data.RevisionCallGraph;
->>>>>>> 0a75bbfc
+
 import eu.fasten.core.plugins.KafkaConsumer;
 import eu.fasten.core.plugins.KafkaProducer;
 
@@ -61,11 +57,7 @@
         final String PRODUCE_TOPIC = "opal_callgraphs";
         private final long CONSUMER_TIME = 1; // 1 minute for generating a call graph
         private boolean processedRecord = false;
-<<<<<<< HEAD
         ExtendedRevisionCallGraph lastCallGraphGenerated;
-=======
-        ProposalRevisionCallGraph lastCallGraphGenerated;
->>>>>>> 0a75bbfc
 
         @Override
         public List<String> consumerTopics() {
@@ -101,11 +93,8 @@
 
 
                 OPALExecutor.submit(() -> {
-<<<<<<< HEAD
                     lastCallGraphGenerated = PartialCallGraph.createExtendedRevisionCallGraph("mvn",
-=======
-                    lastCallGraphGenerated = PartialCallGraph.createProposalRevisionCallGraph("mvn",
->>>>>>> 0a75bbfc
+
                         mavenCoordinate, Long.parseLong(kafkaConsumedJson.get("date").toString()),
                         new PartialCallGraph(MavenCoordinate.MavenResolver.downloadJar(mavenCoordinate.getCoordinate()).orElseThrow(RuntimeException::new))
                     );
