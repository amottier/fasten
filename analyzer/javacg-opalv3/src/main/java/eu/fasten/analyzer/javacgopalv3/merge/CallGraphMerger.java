--- conflicted
+++ resolved
@@ -238,13 +238,8 @@
     }
 
     private static ExtendedRevisionCallGraph buildRCG(final ExtendedRevisionCallGraph artifact,
-<<<<<<< HEAD
                                                       final CGHA result) {
-        final var cha = new HashMap<>(artifact.getClassHierarchyV3());
-=======
-                                                      CGHA result) {
         final var cha = new HashMap<>(artifact.getClassHierarchy());
->>>>>>> ac302a42
         cha.put(ExtendedRevisionCallGraph.Scope.resolvedTypes, result.CHA);
         return ExtendedRevisionCallGraph.extendedBuilder().forge(artifact.forge)
                 .cgGenerator(artifact.getCgGenerator())
