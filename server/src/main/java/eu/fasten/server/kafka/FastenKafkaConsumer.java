--- conflicted
+++ resolved
@@ -147,11 +147,7 @@
 //                .put("partition", String.valueOf(record.partition())).put("offset", String.valueOf(record.offset())).put("record",
 //                        record.value()).put("status", status).toString();
 
-<<<<<<< HEAD
-        return new JSONObject(record.value()).put("error", status).toString();
-=======
         return new JSONObject().put("record", record.key()).put("error", status).toString();
->>>>>>> b8afb358
     }
 
     /**
