--- conflicted
+++ resolved
@@ -78,7 +78,6 @@
         return FastenURI.create(uri.replace("." + getMethodName() + "(", "." + methodName + "("));
     }
 
-<<<<<<< HEAD
     @Override
     public boolean equals(Object o) {
         if (this == o) {
@@ -101,8 +100,9 @@
         int result = uri != null ? uri.hashCode() : 0;
         result = 31 * result + (metadata != null ? metadata.hashCode() : 0);
         return result;
-=======
-    /**
+    }
+  
+     /**
      * Change method signature.
      *
      * @param methodName new method name
@@ -110,6 +110,5 @@
      */
     public String changeSignature(final String methodName) {
         return signature.replace(getMethodName() + "(", methodName + "(");
->>>>>>> e7e5f69b
     }
 }