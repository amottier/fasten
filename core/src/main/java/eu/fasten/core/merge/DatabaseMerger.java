--- conflicted
+++ resolved
@@ -294,7 +294,6 @@
             added = resolveInitsAndConstructors(result, callGraphData, arc, node, isCallback);
         }
 
-<<<<<<< HEAD
         for (var entry : arc.receivers) {
             for (var receiverTypeUri : parseStringReceivers(entry.component3())) {
                 var type = entry.component2().getLiteral();
@@ -310,21 +309,6 @@
                                     addEdge(result, callGraphData, arc.source, target, isCallback);
                                     added = true;
                                 }
-=======
-        for (var entry : arc.callSites) {
-            var receiverTypeUri = this.namespaceMap.get(entry.component3());
-            var type = entry.component2().getLiteral();
-            switch (type) {
-                case "virtual":
-                case "interface":
-                    final var types = universalChildren.get(receiverTypeUri);
-                    if (types != null) {
-                        for (final var depTypeUri : types) {
-                            for (final var target : typeDictionary.getOrDefault(depTypeUri,
-                                    new HashMap<>()).getOrDefault(node.signature, new HashSet<>())) {
-                                addEdge(result, callGraphData, arc.source, target, isCallback);
-                                added = true;
->>>>>>> 52bfc3ec
                             }
                         }
                         break;
